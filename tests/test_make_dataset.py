--- conflicted
+++ resolved
@@ -7,11 +7,8 @@
 import pyarrow.parquet as pq
 import pytest
 
-<<<<<<< HEAD
 from plink_pipelines.make_dataset import rechunk_generator
-=======
 from plink_pipelines.make_dataset import RunAll
->>>>>>> 87404ee4
 
 
 def _get_test_cl_commands() -> list[str]:
@@ -41,7 +38,7 @@
 def test_run_plink_pipelines_in_process(command: str, tmp_path: Path) -> None:
     luigi.task.Task.clear_instance_cache()
 
-    command_split = command.split()[1:]  # Remove 'plink_pipelines' from start
+    command_split = command.split()[1:]
     command_split.extend(["--output_folder", str(tmp_path)])
 
     with patch.object(sys, "argv", ["plink_pipelines"] + command_split):
